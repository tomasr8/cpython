--- conflicted
+++ resolved
@@ -41,12 +41,8 @@
 # When changing UCD version please update
 #   * Doc/library/stdtypes.rst, and
 #   * Doc/library/unicodedata.rst
-<<<<<<< HEAD
+#   * Doc/reference/lexical_analysis.rst
 UNIDATA_VERSION = "7.0.0"
-=======
-#   * Doc/reference/lexical_analysis.rst
-UNIDATA_VERSION = "6.3.0"
->>>>>>> 5bd62420
 UNICODE_DATA = "UnicodeData%s.txt"
 COMPOSITION_EXCLUSIONS = "CompositionExclusions%s.txt"
 EASTASIAN_WIDTH = "EastAsianWidth%s.txt"
