--- conflicted
+++ resolved
@@ -186,140 +186,6 @@
                   Subscript_kind=22, Starred_kind=23, Name_kind=24,
                   List_kind=25, Tuple_kind=26};
 struct _expr {
-<<<<<<< HEAD
-        enum _expr_kind kind;
-        union {
-                struct {
-                        boolop_ty op;
-                        asdl_seq *values;
-                } BoolOp;
-                
-                struct {
-                        expr_ty left;
-                        operator_ty op;
-                        expr_ty right;
-                } BinOp;
-                
-                struct {
-                        unaryop_ty op;
-                        expr_ty operand;
-                } UnaryOp;
-                
-                struct {
-                        arguments_ty args;
-                        expr_ty body;
-                } Lambda;
-                
-                struct {
-                        expr_ty test;
-                        expr_ty body;
-                        expr_ty orelse;
-                } IfExp;
-                
-                struct {
-                        asdl_seq *keys;
-                        asdl_seq *values;
-                } Dict;
-                
-                struct {
-                        asdl_seq *elts;
-                } Set;
-                
-                struct {
-                        expr_ty elt;
-                        asdl_seq *generators;
-                } ListComp;
-                
-                struct {
-                        expr_ty elt;
-                        asdl_seq *generators;
-                } SetComp;
-                
-                struct {
-                        expr_ty key;
-                        expr_ty value;
-                        asdl_seq *generators;
-                } DictComp;
-                
-                struct {
-                        expr_ty elt;
-                        asdl_seq *generators;
-                } GeneratorExp;
-                
-                struct {
-                        expr_ty value;
-                } Yield;
-                
-                struct {
-                        expr_ty value;
-                } YieldFrom;
-                
-                struct {
-                        expr_ty left;
-                        asdl_int_seq *ops;
-                        asdl_seq *comparators;
-                } Compare;
-                
-                struct {
-                        expr_ty func;
-                        asdl_seq *args;
-                        asdl_seq *keywords;
-                        expr_ty starargs;
-                        expr_ty kwargs;
-                } Call;
-                
-                struct {
-                        object n;
-                } Num;
-                
-                struct {
-                        string s;
-                } Str;
-                
-                struct {
-                        bytes s;
-                } Bytes;
-                
-                struct {
-                        singleton value;
-                } NameConstant;
-                
-                struct {
-                        expr_ty value;
-                        identifier attr;
-                        expr_context_ty ctx;
-                } Attribute;
-                
-                struct {
-                        expr_ty value;
-                        slice_ty slice;
-                        expr_context_ty ctx;
-                } Subscript;
-                
-                struct {
-                        expr_ty value;
-                        expr_context_ty ctx;
-                } Starred;
-                
-                struct {
-                        identifier id;
-                        expr_context_ty ctx;
-                } Name;
-                
-                struct {
-                        asdl_seq *elts;
-                        expr_context_ty ctx;
-                } List;
-                
-                struct {
-                        asdl_seq *elts;
-                        expr_context_ty ctx;
-                } Tuple;
-                
-        } v;
-        int lineno;
-        int col_offset;
-=======
     enum _expr_kind kind;
     union {
         struct {
@@ -414,6 +280,10 @@
         } Bytes;
         
         struct {
+            singleton value;
+        } NameConstant;
+        
+        struct {
             expr_ty value;
             identifier attr;
             expr_context_ty ctx;
@@ -448,7 +318,6 @@
     } v;
     int lineno;
     int col_offset;
->>>>>>> ce72e1ce
 };
 
 enum _slice_kind {Slice_kind=1, ExtSlice_kind=2, Index_kind=3};
@@ -494,35 +363,19 @@
 };
 
 struct _arguments {
-<<<<<<< HEAD
-        asdl_seq *args;
-        arg_ty vararg;
-        asdl_seq *kwonlyargs;
-        asdl_seq *kw_defaults;
-        arg_ty kwarg;
-        asdl_seq *defaults;
-};
-
-struct _arg {
-        identifier arg;
-        expr_ty annotation;
-        int lineno;
-        int col_offset;
-=======
     asdl_seq *args;
-    identifier vararg;
-    expr_ty varargannotation;
+    arg_ty vararg;
     asdl_seq *kwonlyargs;
-    identifier kwarg;
-    expr_ty kwargannotation;
+    asdl_seq *kw_defaults;
+    arg_ty kwarg;
     asdl_seq *defaults;
-    asdl_seq *kw_defaults;
 };
 
 struct _arg {
     identifier arg;
     expr_ty annotation;
->>>>>>> ce72e1ce
+    int lineno;
+    int col_offset;
 };
 
 struct _keyword {
