#include "Python.h"
#include "osdefs.h"
#ifdef MS_WINDOWS
#  include <windows.h>
#endif

#ifdef HAVE_LANGINFO_H
#include <locale.h>
#include <langinfo.h>
#endif

#ifdef HAVE_SYS_IOCTL_H
#include <sys/ioctl.h>
#endif

#ifdef HAVE_FCNTL_H
#include <fcntl.h>
#endif /* HAVE_FCNTL_H */

#ifdef __APPLE__
extern wchar_t* _Py_DecodeUTF8_surrogateescape(const char *s, Py_ssize_t size);
#endif

#ifdef O_CLOEXEC
/* Does open() support the O_CLOEXEC flag? Possible values:

   -1: unknown
    0: open() ignores O_CLOEXEC flag, ex: Linux kernel older than 2.6.23
    1: open() supports O_CLOEXEC flag, close-on-exec is set

   The flag is used by _Py_open(), io.FileIO and os.open() */
int _Py_open_cloexec_works = -1;
#endif

PyObject *
_Py_device_encoding(int fd)
{
#if defined(MS_WINDOWS)
    UINT cp;
#endif
    if (!_PyVerify_fd(fd) || !isatty(fd)) {
        Py_RETURN_NONE;
    }
#if defined(MS_WINDOWS)
    if (fd == 0)
        cp = GetConsoleCP();
    else if (fd == 1 || fd == 2)
        cp = GetConsoleOutputCP();
    else
        cp = 0;
    /* GetConsoleCP() and GetConsoleOutputCP() return 0 if the application
       has no console */
    if (cp != 0)
        return PyUnicode_FromFormat("cp%u", (unsigned int)cp);
#elif defined(CODESET)
    {
        char *codeset = nl_langinfo(CODESET);
        if (codeset != NULL && codeset[0] != 0)
            return PyUnicode_FromString(codeset);
    }
#endif
    Py_RETURN_NONE;
}

#if !defined(__APPLE__) && !defined(MS_WINDOWS)
extern int _Py_normalize_encoding(const char *, char *, size_t);

/* Workaround FreeBSD and OpenIndiana locale encoding issue with the C locale.
   On these operating systems, nl_langinfo(CODESET) announces an alias of the
   ASCII encoding, whereas mbstowcs() and wcstombs() functions use the
   ISO-8859-1 encoding. The problem is that os.fsencode() and os.fsdecode() use
   locale.getpreferredencoding() codec. For example, if command line arguments
   are decoded by mbstowcs() and encoded back by os.fsencode(), we get a
   UnicodeEncodeError instead of retrieving the original byte string.

   The workaround is enabled if setlocale(LC_CTYPE, NULL) returns "C",
   nl_langinfo(CODESET) announces "ascii" (or an alias to ASCII), and at least
   one byte in range 0x80-0xff can be decoded from the locale encoding. The
   workaround is also enabled on error, for example if getting the locale
   failed.

   Values of force_ascii:

       1: the workaround is used: _Py_wchar2char() uses
          encode_ascii_surrogateescape() and _Py_char2wchar() uses
          decode_ascii_surrogateescape()
       0: the workaround is not used: _Py_wchar2char() uses wcstombs() and
          _Py_char2wchar() uses mbstowcs()
      -1: unknown, need to call check_force_ascii() to get the value
*/
static int force_ascii = -1;

static int
check_force_ascii(void)
{
    char *loc;
#if defined(HAVE_LANGINFO_H) && defined(CODESET)
    char *codeset, **alias;
    char encoding[100];
    int is_ascii;
    unsigned int i;
    char* ascii_aliases[] = {
        "ascii",
        "646",
        "ansi-x3.4-1968",
        "ansi-x3-4-1968",
        "ansi-x3.4-1986",
        "cp367",
        "csascii",
        "ibm367",
        "iso646-us",
        "iso-646.irv-1991",
        "iso-ir-6",
        "us",
        "us-ascii",
        NULL
    };
#endif

    loc = setlocale(LC_CTYPE, NULL);
    if (loc == NULL)
        goto error;
    if (strcmp(loc, "C") != 0) {
        /* the LC_CTYPE locale is different than C */
        return 0;
    }

#if defined(HAVE_LANGINFO_H) && defined(CODESET)
    codeset = nl_langinfo(CODESET);
    if (!codeset || codeset[0] == '\0') {
        /* CODESET is not set or empty */
        goto error;
    }
    if (!_Py_normalize_encoding(codeset, encoding, sizeof(encoding)))
        goto error;

    is_ascii = 0;
    for (alias=ascii_aliases; *alias != NULL; alias++) {
        if (strcmp(encoding, *alias) == 0) {
            is_ascii = 1;
            break;
        }
    }
    if (!is_ascii) {
        /* nl_langinfo(CODESET) is not "ascii" or an alias of ASCII */
        return 0;
    }

    for (i=0x80; i<0xff; i++) {
        unsigned char ch;
        wchar_t wch;
        size_t res;

        ch = (unsigned char)i;
        res = mbstowcs(&wch, (char*)&ch, 1);
        if (res != (size_t)-1) {
            /* decoding a non-ASCII character from the locale encoding succeed:
               the locale encoding is not ASCII, force ASCII */
            return 1;
        }
    }
    /* None of the bytes in the range 0x80-0xff can be decoded from the locale
       encoding: the locale encoding is really ASCII */
    return 0;
#else
    /* nl_langinfo(CODESET) is not available: always force ASCII */
    return 1;
#endif

error:
    /* if an error occured, force the ASCII encoding */
    return 1;
}

static char*
encode_ascii_surrogateescape(const wchar_t *text, size_t *error_pos)
{
    char *result = NULL, *out;
    size_t len, i;
    wchar_t ch;

    if (error_pos != NULL)
        *error_pos = (size_t)-1;

    len = wcslen(text);

    result = PyMem_Malloc(len + 1);  /* +1 for NUL byte */
    if (result == NULL)
        return NULL;

    out = result;
    for (i=0; i<len; i++) {
        ch = text[i];

        if (ch <= 0x7f) {
            /* ASCII character */
            *out++ = (char)ch;
        }
        else if (0xdc80 <= ch && ch <= 0xdcff) {
            /* UTF-8b surrogate */
            *out++ = (char)(ch - 0xdc00);
        }
        else {
            if (error_pos != NULL)
                *error_pos = i;
            PyMem_Free(result);
            return NULL;
        }
    }
    *out = '\0';
    return result;
}
#endif   /* !defined(__APPLE__) && !defined(MS_WINDOWS) */

#if !defined(__APPLE__) && (!defined(MS_WINDOWS) || !defined(HAVE_MBRTOWC))
static wchar_t*
decode_ascii_surrogateescape(const char *arg, size_t *size)
{
    wchar_t *res;
    unsigned char *in;
    wchar_t *out;

    res = PyMem_RawMalloc((strlen(arg)+1)*sizeof(wchar_t));
    if (!res)
        return NULL;

    in = (unsigned char*)arg;
    out = res;
    while(*in)
        if(*in < 128)
            *out++ = *in++;
        else
            *out++ = 0xdc00 + *in++;
    *out = 0;
    if (size != NULL)
        *size = out - res;
    return res;
}
#endif


/* Decode a byte string from the locale encoding with the
   surrogateescape error handler (undecodable bytes are decoded as characters
   in range U+DC80..U+DCFF). If a byte sequence can be decoded as a surrogate
   character, escape the bytes using the surrogateescape error handler instead
   of decoding them.

   Use _Py_wchar2char() to encode the character string back to a byte string.

   Return a pointer to a newly allocated wide character string (use
   PyMem_RawFree() to free the memory) and write the number of written wide
   characters excluding the null character into *size if size is not NULL, or
   NULL on error (decoding or memory allocation error). If size is not NULL,
   *size is set to (size_t)-1 on memory error and (size_t)-2 on decoding
   error.

   Conversion errors should never happen, unless there is a bug in the C
   library. */
wchar_t*
_Py_char2wchar(const char* arg, size_t *size)
{
#ifdef __APPLE__
    wchar_t *wstr;
    wstr = _Py_DecodeUTF8_surrogateescape(arg, strlen(arg));
    if (size != NULL) {
        if (wstr != NULL)
            *size = wcslen(wstr);
        else
            *size = (size_t)-1;
    }
    return wstr;
#else
    wchar_t *res;
    size_t argsize;
    size_t count;
#ifdef HAVE_MBRTOWC
    unsigned char *in;
    wchar_t *out;
    mbstate_t mbs;
#endif

#ifndef MS_WINDOWS
    if (force_ascii == -1)
        force_ascii = check_force_ascii();

    if (force_ascii) {
        /* force ASCII encoding to workaround mbstowcs() issue */
        res = decode_ascii_surrogateescape(arg, size);
        if (res == NULL)
            goto oom;
        return res;
    }
#endif

#ifdef HAVE_BROKEN_MBSTOWCS
    /* Some platforms have a broken implementation of
     * mbstowcs which does not count the characters that
     * would result from conversion.  Use an upper bound.
     */
    argsize = strlen(arg);
#else
    argsize = mbstowcs(NULL, arg, 0);
#endif
    if (argsize != (size_t)-1) {
        res = (wchar_t *)PyMem_RawMalloc((argsize+1)*sizeof(wchar_t));
        if (!res)
            goto oom;
        count = mbstowcs(res, arg, argsize+1);
        if (count != (size_t)-1) {
            wchar_t *tmp;
            /* Only use the result if it contains no
               surrogate characters. */
            for (tmp = res; *tmp != 0 &&
                         !Py_UNICODE_IS_SURROGATE(*tmp); tmp++)
                ;
            if (*tmp == 0) {
                if (size != NULL)
                    *size = count;
                return res;
            }
        }
        PyMem_RawFree(res);
    }
    /* Conversion failed. Fall back to escaping with surrogateescape. */
#ifdef HAVE_MBRTOWC
    /* Try conversion with mbrtwoc (C99), and escape non-decodable bytes. */

    /* Overallocate; as multi-byte characters are in the argument, the
       actual output could use less memory. */
    argsize = strlen(arg) + 1;
    res = (wchar_t*)PyMem_RawMalloc(argsize*sizeof(wchar_t));
    if (!res)
        goto oom;
    in = (unsigned char*)arg;
    out = res;
    memset(&mbs, 0, sizeof mbs);
    while (argsize) {
        size_t converted = mbrtowc(out, (char*)in, argsize, &mbs);
        if (converted == 0)
            /* Reached end of string; null char stored. */
            break;
        if (converted == (size_t)-2) {
            /* Incomplete character. This should never happen,
               since we provide everything that we have -
               unless there is a bug in the C library, or I
               misunderstood how mbrtowc works. */
            PyMem_RawFree(res);
            if (size != NULL)
                *size = (size_t)-2;
            return NULL;
        }
        if (converted == (size_t)-1) {
            /* Conversion error. Escape as UTF-8b, and start over
               in the initial shift state. */
            *out++ = 0xdc00 + *in++;
            argsize--;
            memset(&mbs, 0, sizeof mbs);
            continue;
        }
        if (Py_UNICODE_IS_SURROGATE(*out)) {
            /* Surrogate character.  Escape the original
               byte sequence with surrogateescape. */
            argsize -= converted;
            while (converted--)
                *out++ = 0xdc00 + *in++;
            continue;
        }
        /* successfully converted some bytes */
        in += converted;
        argsize -= converted;
        out++;
    }
    if (size != NULL)
        *size = out - res;
#else   /* HAVE_MBRTOWC */
    /* Cannot use C locale for escaping; manually escape as if charset
       is ASCII (i.e. escape all bytes > 128. This will still roundtrip
       correctly in the locale's charset, which must be an ASCII superset. */
    res = decode_ascii_surrogateescape(arg, size);
    if (res == NULL)
        goto oom;
#endif   /* HAVE_MBRTOWC */
    return res;
oom:
    if (size != NULL)
        *size = (size_t)-1;
    return NULL;
#endif   /* __APPLE__ */
}

/* Encode a (wide) character string to the locale encoding with the
   surrogateescape error handler (characters in range U+DC80..U+DCFF are
   converted to bytes 0x80..0xFF).

   This function is the reverse of _Py_char2wchar().

   Return a pointer to a newly allocated byte string (use PyMem_Free() to free
   the memory), or NULL on encoding or memory allocation error.

   If error_pos is not NULL: *error_pos is the index of the invalid character
   on encoding error, or (size_t)-1 otherwise. */
char*
_Py_wchar2char(const wchar_t *text, size_t *error_pos)
{
#ifdef __APPLE__
    Py_ssize_t len;
    PyObject *unicode, *bytes = NULL;
    char *cpath;

    unicode = PyUnicode_FromWideChar(text, wcslen(text));
    if (unicode == NULL)
        return NULL;

    bytes = _PyUnicode_AsUTF8String(unicode, "surrogateescape");
    Py_DECREF(unicode);
    if (bytes == NULL) {
        PyErr_Clear();
        if (error_pos != NULL)
            *error_pos = (size_t)-1;
        return NULL;
    }

    len = PyBytes_GET_SIZE(bytes);
    cpath = PyMem_Malloc(len+1);
    if (cpath == NULL) {
        PyErr_Clear();
        Py_DECREF(bytes);
        if (error_pos != NULL)
            *error_pos = (size_t)-1;
        return NULL;
    }
    memcpy(cpath, PyBytes_AsString(bytes), len + 1);
    Py_DECREF(bytes);
    return cpath;
#else   /* __APPLE__ */
    const size_t len = wcslen(text);
    char *result = NULL, *bytes = NULL;
    size_t i, size, converted;
    wchar_t c, buf[2];

#ifndef MS_WINDOWS
    if (force_ascii == -1)
        force_ascii = check_force_ascii();

    if (force_ascii)
        return encode_ascii_surrogateescape(text, error_pos);
#endif

    /* The function works in two steps:
       1. compute the length of the output buffer in bytes (size)
       2. outputs the bytes */
    size = 0;
    buf[1] = 0;
    while (1) {
        for (i=0; i < len; i++) {
            c = text[i];
            if (c >= 0xdc80 && c <= 0xdcff) {
                /* UTF-8b surrogate */
                if (bytes != NULL) {
                    *bytes++ = c - 0xdc00;
                    size--;
                }
                else
                    size++;
                continue;
            }
            else {
                buf[0] = c;
                if (bytes != NULL)
                    converted = wcstombs(bytes, buf, size);
                else
                    converted = wcstombs(NULL, buf, 0);
                if (converted == (size_t)-1) {
                    if (result != NULL)
                        PyMem_Free(result);
                    if (error_pos != NULL)
                        *error_pos = i;
                    return NULL;
                }
                if (bytes != NULL) {
                    bytes += converted;
                    size -= converted;
                }
                else
                    size += converted;
            }
        }
        if (result != NULL) {
            *bytes = '\0';
            break;
        }

        size += 1; /* nul byte at the end */
        result = PyMem_Malloc(size);
        if (result == NULL) {
            if (error_pos != NULL)
                *error_pos = (size_t)-1;
            return NULL;
        }
        bytes = result;
    }
    return result;
#endif   /* __APPLE__ */
}

/* In principle, this should use HAVE__WSTAT, and _wstat
   should be detected by autoconf. However, no current
   POSIX system provides that function, so testing for
   it is pointless.
   Not sure whether the MS_WINDOWS guards are necessary:
   perhaps for cygwin/mingw builds?
*/
#if defined(HAVE_STAT) && !defined(MS_WINDOWS)

/* Get file status. Encode the path to the locale encoding. */

int
_Py_wstat(const wchar_t* path, struct stat *buf)
{
    int err;
    char *fname;
    fname = _Py_wchar2char(path, NULL);
    if (fname == NULL) {
        errno = EINVAL;
        return -1;
    }
    err = stat(fname, buf);
    PyMem_Free(fname);
    return err;
}
#endif

#ifdef HAVE_STAT

/* Call _wstat() on Windows, or encode the path to the filesystem encoding and
   call stat() otherwise. Only fill st_mode attribute on Windows.

   Return 0 on success, -1 on _wstat() / stat() error, -2 if an exception was
   raised. */

int
_Py_stat(PyObject *path, struct stat *statbuf)
{
#ifdef MS_WINDOWS
    int err;
    struct _stat wstatbuf;
    wchar_t *wpath;

    wpath = PyUnicode_AsUnicode(path);
    if (wpath == NULL)
        return -2;
    err = _wstat(wpath, &wstatbuf);
    if (!err)
        statbuf->st_mode = wstatbuf.st_mode;
    return err;
#else
    int ret;
    PyObject *bytes = PyUnicode_EncodeFSDefault(path);
    if (bytes == NULL)
        return -2;
    ret = stat(PyBytes_AS_STRING(bytes), statbuf);
    Py_DECREF(bytes);
    return ret;
#endif
}

#endif

<<<<<<< HEAD
int
=======
static int
>>>>>>> d01d396e
get_inheritable(int fd, int raise)
{
#ifdef MS_WINDOWS
    HANDLE handle;
    DWORD flags;

    if (!_PyVerify_fd(fd)) {
        if (raise)
            PyErr_SetFromErrno(PyExc_OSError);
        return -1;
    }

    handle = (HANDLE)_get_osfhandle(fd);
    if (handle == INVALID_HANDLE_VALUE) {
        if (raise)
            PyErr_SetFromWindowsErr(0);
        return -1;
    }

    if (!GetHandleInformation(handle, &flags)) {
        if (raise)
            PyErr_SetFromWindowsErr(0);
        return -1;
    }

    return (flags & HANDLE_FLAG_INHERIT);
#else
    int flags;

    flags = fcntl(fd, F_GETFD, 0);
    if (flags == -1) {
        if (raise)
            PyErr_SetFromErrno(PyExc_OSError);
        return -1;
    }
    return !(flags & FD_CLOEXEC);
#endif
}

/* Get the inheritable flag of the specified file descriptor.
   Return 1 if the file descriptor can be inherited, 0 if it cannot,
   raise an exception and return -1 on error. */
int
_Py_get_inheritable(int fd)
{
    return get_inheritable(fd, 1);
}

static int
set_inheritable(int fd, int inheritable, int raise, int *atomic_flag_works)
{
#ifdef MS_WINDOWS
    HANDLE handle;
    DWORD flags;
#elif defined(HAVE_SYS_IOCTL_H) && defined(FIOCLEX) && defined(FIONCLEX)
    int request;
    int err;
#elif defined(HAVE_FCNTL_H)
    int flags;
    int res;
#endif

    /* atomic_flag_works can only be used to make the file descriptor
       non-inheritable */
    assert(!(atomic_flag_works != NULL && inheritable));

    if (atomic_flag_works != NULL && !inheritable) {
        if (*atomic_flag_works == -1) {
            int inheritable = get_inheritable(fd, raise);
            if (inheritable == -1)
                return -1;
            *atomic_flag_works = !inheritable;
        }

        if (*atomic_flag_works)
            return 0;
    }

#ifdef MS_WINDOWS
    if (!_PyVerify_fd(fd)) {
        if (raise)
            PyErr_SetFromErrno(PyExc_OSError);
        return -1;
    }

    handle = (HANDLE)_get_osfhandle(fd);
    if (handle == INVALID_HANDLE_VALUE) {
        if (raise)
            PyErr_SetFromWindowsErr(0);
        return -1;
    }

    if (inheritable)
        flags = HANDLE_FLAG_INHERIT;
    else
        flags = 0;
    if (!SetHandleInformation(handle, HANDLE_FLAG_INHERIT, flags)) {
        if (raise)
            PyErr_SetFromWindowsErr(0);
        return -1;
    }
    return 0;

#elif defined(HAVE_SYS_IOCTL_H) && defined(FIOCLEX) && defined(FIONCLEX)
    if (inheritable)
        request = FIONCLEX;
    else
        request = FIOCLEX;
    err = ioctl(fd, request);
    if (err) {
        if (raise)
            PyErr_SetFromErrno(PyExc_OSError);
        return -1;
    }
    return 0;

#else
    flags = fcntl(fd, F_GETFD);
    if (flags < 0) {
        if (raise)
            PyErr_SetFromErrno(PyExc_OSError);
        return -1;
    }

    if (inheritable)
        flags &= ~FD_CLOEXEC;
    else
        flags |= FD_CLOEXEC;
    res = fcntl(fd, F_SETFD, flags);
    if (res < 0) {
        if (raise)
            PyErr_SetFromErrno(PyExc_OSError);
        return -1;
    }
    return 0;
#endif
}

/* Make the file descriptor non-inheritable.
   Return 0 on success, set errno and return -1 on error. */
static int
make_non_inheritable(int fd)
{
    return set_inheritable(fd, 0, 0, NULL);
}

/* Set the inheritable flag of the specified file descriptor.
   On success: return 0, on error: raise an exception if raise is nonzero
   and return -1.

   If atomic_flag_works is not NULL:

    * if *atomic_flag_works==-1, check if the inheritable is set on the file
      descriptor: if yes, set *atomic_flag_works to 1, otherwise set to 0 and
      set the inheritable flag
    * if *atomic_flag_works==1: do nothing
    * if *atomic_flag_works==0: set inheritable flag to False

   Set atomic_flag_works to NULL if no atomic flag was used to create the
   file descriptor.

   atomic_flag_works can only be used to make a file descriptor
   non-inheritable: atomic_flag_works must be NULL if inheritable=1. */
int
_Py_set_inheritable(int fd, int inheritable, int *atomic_flag_works)
{
    return set_inheritable(fd, inheritable, 1, atomic_flag_works);
}

/* Open a file with the specified flags (wrapper to open() function).
   The file descriptor is created non-inheritable. */
int
_Py_open(const char *pathname, int flags)
{
    int fd;
#ifdef MS_WINDOWS
    fd = open(pathname, flags | O_NOINHERIT);
    if (fd < 0)
        return fd;
#else

    int *atomic_flag_works;
#ifdef O_CLOEXEC
    atomic_flag_works = &_Py_open_cloexec_works;
    flags |= O_CLOEXEC;
#else
    atomic_flag_works = NULL;
#endif
    fd = open(pathname, flags);
    if (fd < 0)
        return fd;

    if (set_inheritable(fd, 0, 0, atomic_flag_works) < 0) {
        close(fd);
        return -1;
    }
#endif   /* !MS_WINDOWS */
    return fd;
}

/* Open a file. Use _wfopen() on Windows, encode the path to the locale
   encoding and use fopen() otherwise. The file descriptor is created
   non-inheritable. */
FILE *
_Py_wfopen(const wchar_t *path, const wchar_t *mode)
{
    FILE *f;
#ifndef MS_WINDOWS
    char *cpath;
    char cmode[10];
    size_t r;
    r = wcstombs(cmode, mode, 10);
    if (r == (size_t)-1 || r >= 10) {
        errno = EINVAL;
        return NULL;
    }
    cpath = _Py_wchar2char(path, NULL);
    if (cpath == NULL)
        return NULL;
    f = fopen(cpath, cmode);
    PyMem_Free(cpath);
#else
    f = _wfopen(path, mode);
#endif
    if (f == NULL)
        return NULL;
    if (make_non_inheritable(fileno(f)) < 0) {
        fclose(f);
        return NULL;
    }
    return f;
}

/* Wrapper to fopen(). The file descriptor is created non-inheritable. */
FILE*
_Py_fopen(const char *pathname, const char *mode)
{
    FILE *f = fopen(pathname, mode);
    if (f == NULL)
        return NULL;
    if (make_non_inheritable(fileno(f)) < 0) {
        fclose(f);
        return NULL;
    }
    return f;
}

/* Open a file. Call _wfopen() on Windows, or encode the path to the filesystem
   encoding and call fopen() otherwise. The file descriptor is created
   non-inheritable.

   Return the new file object on success, or NULL if the file cannot be open or
   (if PyErr_Occurred()) on unicode error. */
FILE*
_Py_fopen_obj(PyObject *path, const char *mode)
{
    FILE *f;
#ifdef MS_WINDOWS
    wchar_t *wpath;
    wchar_t wmode[10];
    int usize;

    if (!PyUnicode_Check(path)) {
        PyErr_Format(PyExc_TypeError,
                     "str file path expected under Windows, got %R",
                     Py_TYPE(path));
        return NULL;
    }
    wpath = PyUnicode_AsUnicode(path);
    if (wpath == NULL)
        return NULL;

    usize = MultiByteToWideChar(CP_ACP, 0, mode, -1, wmode, sizeof(wmode));
    if (usize == 0)
        return NULL;

    f = _wfopen(wpath, wmode);
#else
    PyObject *bytes;
    if (!PyUnicode_FSConverter(path, &bytes))
        return NULL;
    f = fopen(PyBytes_AS_STRING(bytes), mode);
    Py_DECREF(bytes);
#endif
    if (f == NULL)
        return NULL;
    if (make_non_inheritable(fileno(f)) < 0) {
        fclose(f);
        return NULL;
    }
    return f;
}

#ifdef HAVE_READLINK

/* Read value of symbolic link. Encode the path to the locale encoding, decode
   the result from the locale encoding. Return -1 on error. */

int
_Py_wreadlink(const wchar_t *path, wchar_t *buf, size_t bufsiz)
{
    char *cpath;
    char cbuf[PATH_MAX];
    wchar_t *wbuf;
    int res;
    size_t r1;

    cpath = _Py_wchar2char(path, NULL);
    if (cpath == NULL) {
        errno = EINVAL;
        return -1;
    }
    res = (int)readlink(cpath, cbuf, PATH_MAX);
    PyMem_Free(cpath);
    if (res == -1)
        return -1;
    if (res == PATH_MAX) {
        errno = EINVAL;
        return -1;
    }
    cbuf[res] = '\0'; /* buf will be null terminated */
    wbuf = _Py_char2wchar(cbuf, &r1);
    if (wbuf == NULL) {
        errno = EINVAL;
        return -1;
    }
    if (bufsiz <= r1) {
        PyMem_RawFree(wbuf);
        errno = EINVAL;
        return -1;
    }
    wcsncpy(buf, wbuf, bufsiz);
    PyMem_RawFree(wbuf);
    return (int)r1;
}
#endif

#ifdef HAVE_REALPATH

/* Return the canonicalized absolute pathname. Encode path to the locale
   encoding, decode the result from the locale encoding.
   Return NULL on error. */

wchar_t*
_Py_wrealpath(const wchar_t *path,
              wchar_t *resolved_path, size_t resolved_path_size)
{
    char *cpath;
    char cresolved_path[PATH_MAX];
    wchar_t *wresolved_path;
    char *res;
    size_t r;
    cpath = _Py_wchar2char(path, NULL);
    if (cpath == NULL) {
        errno = EINVAL;
        return NULL;
    }
    res = realpath(cpath, cresolved_path);
    PyMem_Free(cpath);
    if (res == NULL)
        return NULL;

    wresolved_path = _Py_char2wchar(cresolved_path, &r);
    if (wresolved_path == NULL) {
        errno = EINVAL;
        return NULL;
    }
    if (resolved_path_size <= r) {
        PyMem_RawFree(wresolved_path);
        errno = EINVAL;
        return NULL;
    }
    wcsncpy(resolved_path, wresolved_path, resolved_path_size);
    PyMem_RawFree(wresolved_path);
    return resolved_path;
}
#endif

/* Get the current directory. size is the buffer size in wide characters
   including the null character. Decode the path from the locale encoding.
   Return NULL on error. */

wchar_t*
_Py_wgetcwd(wchar_t *buf, size_t size)
{
#ifdef MS_WINDOWS
    int isize = (int)Py_MIN(size, INT_MAX);
    return _wgetcwd(buf, isize);
#else
    char fname[PATH_MAX];
    wchar_t *wname;
    size_t len;

    if (getcwd(fname, PATH_MAX) == NULL)
        return NULL;
    wname = _Py_char2wchar(fname, &len);
    if (wname == NULL)
        return NULL;
    if (size <= len) {
        PyMem_RawFree(wname);
        return NULL;
    }
    wcsncpy(buf, wname, size);
    PyMem_RawFree(wname);
    return buf;
#endif
}

/* Duplicate a file descriptor. The new file descriptor is created as
   non-inheritable. Return a new file descriptor on success, raise an OSError
   exception and return -1 on error.

   The GIL is released to call dup(). The caller must hold the GIL. */
int
_Py_dup(int fd)
{
#ifdef MS_WINDOWS
    HANDLE handle;
    DWORD ftype;
#endif

    if (!_PyVerify_fd(fd)) {
        PyErr_SetFromErrno(PyExc_OSError);
        return -1;
    }

#ifdef MS_WINDOWS
    handle = (HANDLE)_get_osfhandle(fd);
    if (handle == INVALID_HANDLE_VALUE) {
        PyErr_SetFromWindowsErr(0);
        return -1;
    }

    /* get the file type, ignore the error if it failed */
    ftype = GetFileType(handle);

    Py_BEGIN_ALLOW_THREADS
    fd = dup(fd);
    Py_END_ALLOW_THREADS
    if (fd < 0) {
        PyErr_SetFromErrno(PyExc_OSError);
        return -1;
    }

    /* Character files like console cannot be make non-inheritable */
    if (ftype != FILE_TYPE_CHAR) {
        if (_Py_set_inheritable(fd, 0, NULL) < 0) {
            close(fd);
            return -1;
        }
    }
#elif defined(HAVE_FCNTL_H) && defined(F_DUPFD_CLOEXEC)
    Py_BEGIN_ALLOW_THREADS
    fd = fcntl(fd, F_DUPFD_CLOEXEC, 0);
    Py_END_ALLOW_THREADS
    if (fd < 0) {
        PyErr_SetFromErrno(PyExc_OSError);
        return -1;
    }

#else
    Py_BEGIN_ALLOW_THREADS
    fd = dup(fd);
    Py_END_ALLOW_THREADS
    if (fd < 0) {
        PyErr_SetFromErrno(PyExc_OSError);
        return -1;
    }

    if (_Py_set_inheritable(fd, 0, NULL) < 0) {
        close(fd);
        return -1;
    }
#endif
    return fd;
}
<|MERGE_RESOLUTION|>--- conflicted
+++ resolved
@@ -566,11 +566,7 @@
 
 #endif
 
-<<<<<<< HEAD
-int
-=======
 static int
->>>>>>> d01d396e
 get_inheritable(int fd, int raise)
 {
 #ifdef MS_WINDOWS
