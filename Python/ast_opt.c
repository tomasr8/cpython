--- conflicted
+++ resolved
@@ -532,44 +532,7 @@
     return make_const(node, newval, arena);
 }
 
-<<<<<<< HEAD
-=======
-static PyObject*
-make_const_tuple(asdl_expr_seq *elts)
-{
-    for (Py_ssize_t i = 0; i < asdl_seq_LEN(elts); i++) {
-        expr_ty e = (expr_ty)asdl_seq_GET(elts, i);
-        if (e->kind != Constant_kind) {
-            return NULL;
-        }
-    }
-
-    PyObject *newval = PyTuple_New(asdl_seq_LEN(elts));
-    if (newval == NULL) {
-        return NULL;
-    }
-
-    for (Py_ssize_t i = 0; i < asdl_seq_LEN(elts); i++) {
-        expr_ty e = (expr_ty)asdl_seq_GET(elts, i);
-        PyObject *v = e->v.Constant.value;
-        PyTuple_SET_ITEM(newval, i, Py_NewRef(v));
-    }
-    return newval;
-}
-
-static int
-fold_tuple(expr_ty node, PyArena *arena, _PyASTOptimizeState *state)
-{
-    PyObject *newval;
-
-    if (node->v.Tuple.ctx != Load)
-        return 1;
-
-    newval = make_const_tuple(node->v.Tuple.elts);
-    return make_const(node, newval, arena);
-}
-
->>>>>>> 3bd3e095
+
 static int astfold_mod(mod_ty node_, PyArena *ctx_, _PyASTOptimizeState *state);
 static int astfold_stmt(stmt_ty node_, PyArena *ctx_, _PyASTOptimizeState *state);
 static int astfold_expr(expr_ty node_, PyArena *ctx_, _PyASTOptimizeState *state);
@@ -797,10 +760,6 @@
     CALL(astfold_expr, expr_ty, node_->target);
     CALL(astfold_expr, expr_ty, node_->iter);
     CALL_SEQ(astfold_expr, expr, node_->ifs);
-<<<<<<< HEAD
-
-=======
->>>>>>> 3bd3e095
     return 1;
 }
 
