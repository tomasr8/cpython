--- conflicted
+++ resolved
@@ -307,14 +307,8 @@
                         # put result in a new link at the front of the queue
                         last = root[PREV]
                         link = [last, root, key, result]
-<<<<<<< HEAD
-                        cache[key] = last[NEXT] = root[PREV] = link
+                        last[NEXT] = root[PREV] = cache[key] = link
                         full = (len(cache) == maxsize)
-=======
-                        last[NEXT] = root[PREV] = cache[key] = link
-                        currsize += 1
-                        full = (currsize == maxsize)
->>>>>>> f2c17a92
                     misses += 1
                 return result
 
