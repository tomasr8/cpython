#! /usr/bin/env python3

"""RFC 3548: Base16, Base32, Base64 Data Encodings"""

# Modified 04-Oct-1995 by Jack Jansen to use binascii module
# Modified 30-Dec-2003 by Barry Warsaw to add full RFC 3548 support
# Modified 22-May-2007 by Guido van Rossum to use bytes everywhere

import re
import struct
import binascii


__all__ = [
    # Legacy interface exports traditional RFC 1521 Base64 encodings
    'encode', 'decode', 'encodebytes', 'decodebytes',
    # Generalized interface for other encodings
    'b64encode', 'b64decode', 'b32encode', 'b32decode',
    'b16encode', 'b16decode',
    # Standard Base64 encoding
    'standard_b64encode', 'standard_b64decode',
    # Some common Base64 alternatives.  As referenced by RFC 3458, see thread
    # starting at:
    #
    # http://zgp.org/pipermail/p2p-hackers/2001-September/000316.html
    'urlsafe_b64encode', 'urlsafe_b64decode',
    ]


bytes_types = (bytes, bytearray)  # Types acceptable as binary data

def _bytes_from_decode_data(s):
    if isinstance(s, str):
        try:
            return s.encode('ascii')
        except UnicodeEncodeError:
            raise ValueError('string argument should contain only ASCII characters')
    elif isinstance(s, bytes_types):
        return s
    else:
        raise TypeError("argument should be bytes or ASCII string, not %s" % s.__class__.__name__)



# Base64 encoding/decoding uses binascii

def b64encode(s, altchars=None):
    """Encode a byte string using Base64.

    s is the byte string to encode.  Optional altchars must be a byte
    string of length 2 which specifies an alternative alphabet for the
    '+' and '/' characters.  This allows an application to
    e.g. generate url or filesystem safe Base64 strings.

    The encoded byte string is returned.
    """
    if not isinstance(s, bytes_types):
        raise TypeError("expected bytes, not %s" % s.__class__.__name__)
    # Strip off the trailing newline
    encoded = binascii.b2a_base64(s)[:-1]
    if altchars is not None:
        if not isinstance(altchars, bytes_types):
            raise TypeError("expected bytes, not %s"
                            % altchars.__class__.__name__)
        assert len(altchars) == 2, repr(altchars)
        return encoded.translate(bytes.maketrans(b'+/', altchars))
    return encoded


def b64decode(s, altchars=None, validate=False):
    """Decode a Base64 encoded byte string.

    s is the byte string to decode.  Optional altchars must be a
    string of length 2 which specifies the alternative alphabet used
    instead of the '+' and '/' characters.

    The decoded string is returned.  A binascii.Error is raised if s is
    incorrectly padded.

    If validate is False (the default), non-base64-alphabet characters are
    discarded prior to the padding check.  If validate is True,
    non-base64-alphabet characters in the input result in a binascii.Error.
    """
    s = _bytes_from_decode_data(s)
    if altchars is not None:
        altchars = _bytes_from_decode_data(altchars)
        assert len(altchars) == 2, repr(altchars)
        s = s.translate(bytes.maketrans(altchars, b'+/'))
    if validate and not re.match(b'^[A-Za-z0-9+/]*={0,2}$', s):
        raise binascii.Error('Non-base64 digit found')
    return binascii.a2b_base64(s)


def standard_b64encode(s):
    """Encode a byte string using the standard Base64 alphabet.

    s is the byte string to encode.  The encoded byte string is returned.
    """
    return b64encode(s)

def standard_b64decode(s):
    """Decode a byte string encoded with the standard Base64 alphabet.

    s is the byte string to decode.  The decoded byte string is
    returned.  binascii.Error is raised if the input is incorrectly
    padded or if there are non-alphabet characters present in the
    input.
    """
    return b64decode(s)


_urlsafe_encode_translation = bytes.maketrans(b'+/', b'-_')
_urlsafe_decode_translation = bytes.maketrans(b'-_', b'+/')

def urlsafe_b64encode(s):
    """Encode a byte string using a url-safe Base64 alphabet.

    s is the byte string to encode.  The encoded byte string is
    returned.  The alphabet uses '-' instead of '+' and '_' instead of
    '/'.
    """
    return b64encode(s).translate(_urlsafe_encode_translation)

def urlsafe_b64decode(s):
    """Decode a byte string encoded with the standard Base64 alphabet.

    s is the byte string to decode.  The decoded byte string is
    returned.  binascii.Error is raised if the input is incorrectly
    padded or if there are non-alphabet characters present in the
    input.

    The alphabet uses '-' instead of '+' and '_' instead of '/'.
    """
    s = _bytes_from_decode_data(s)
    s = s.translate(_urlsafe_decode_translation)
    return b64decode(s)



# Base32 encoding/decoding must be done in Python
_b32alphabet = b'ABCDEFGHIJKLMNOPQRSTUVWXYZ234567'
_b32tab = [bytes([i]) for i in _b32alphabet]
_b32tab2 = [a + b for a in _b32tab for b in _b32tab]
_b32rev = {v: k for k, v in enumerate(_b32alphabet)}

def b32encode(s):
    """Encode a byte string using Base32.

    s is the byte string to encode.  The encoded byte string is returned.
    """
    if not isinstance(s, bytes_types):
        raise TypeError("expected bytes, not %s" % s.__class__.__name__)
    leftover = len(s) % 5
    # Pad the last quantum with zero bits if necessary
    if leftover:
        s = s + bytes(5 - leftover)  # Don't use += !
    encoded = bytearray()
    from_bytes = int.from_bytes
    b32tab2 = _b32tab2
    for i in range(0, len(s), 5):
        c = from_bytes(s[i: i + 5], 'big')
        encoded += (b32tab2[c >> 30] +           # bits 1 - 10
                    b32tab2[(c >> 20) & 0x3ff] + # bits 11 - 20
                    b32tab2[(c >> 10) & 0x3ff] + # bits 21 - 30
                    b32tab2[c & 0x3ff]           # bits 31 - 40
                   )
    # Adjust for any leftover partial quanta
    if leftover == 1:
        encoded[-6:] = b'======'
    elif leftover == 2:
        encoded[-4:] = b'===='
    elif leftover == 3:
        encoded[-3:] = b'==='
    elif leftover == 4:
        encoded[-1:] = b'='
    return bytes(encoded)

def b32decode(s, casefold=False, map01=None):
    """Decode a Base32 encoded byte string.

    s is the byte string to decode.  Optional casefold is a flag
    specifying whether a lowercase alphabet is acceptable as input.
    For security purposes, the default is False.

    RFC 3548 allows for optional mapping of the digit 0 (zero) to the
    letter O (oh), and for optional mapping of the digit 1 (one) to
    either the letter I (eye) or letter L (el).  The optional argument
    map01 when not None, specifies which letter the digit 1 should be
    mapped to (when map01 is not None, the digit 0 is always mapped to
    the letter O).  For security purposes the default is None, so that
    0 and 1 are not allowed in the input.

    The decoded byte string is returned.  binascii.Error is raised if
    the input is incorrectly padded or if there are non-alphabet
    characters present in the input.
    """
    s = _bytes_from_decode_data(s)
    if len(s) % 8:
        raise binascii.Error('Incorrect padding')
    # Handle section 2.4 zero and one mapping.  The flag map01 will be either
    # False, or the character to map the digit 1 (one) to.  It should be
    # either L (el) or I (eye).
    if map01 is not None:
        map01 = _bytes_from_decode_data(map01)
        assert len(map01) == 1, repr(map01)
        s = s.translate(bytes.maketrans(b'01', b'O' + map01))
    if casefold:
        s = s.upper()
    # Strip off pad characters from the right.  We need to count the pad
    # characters because this will tell us how many null bytes to remove from
    # the end of the decoded string.
    l = len(s)
    s = s.rstrip(b'=')
    padchars = l - len(s)
    # Now decode the full quanta
<<<<<<< HEAD
    decoded = bytearray()
    b32rev = _b32rev
    for i in range(0, len(s), 8):
        quanta = s[i: i + 8]
        acc = 0
        try:
            for c in quanta:
                acc = (acc << 5) + b32rev[c]
        except KeyError:
            raise TypeError('Non-base32 digit found')
        decoded += acc.to_bytes(5, 'big')
=======
    parts = []
    acc = 0
    shift = 35
    for c in s:
        val = _b32rev.get(c)
        if val is None:
            raise binascii.Error('Non-base32 digit found')
        acc += _b32rev[c] << shift
        shift -= 5
        if shift < 0:
            parts.append(binascii.unhexlify(bytes('%010x' % acc, "ascii")))
            acc = 0
            shift = 35
>>>>>>> ea2b490f
    # Process the last, partial quanta
    if padchars:
        acc <<= 5 * padchars
        last = acc.to_bytes(5, 'big')
        if padchars == 1:
            decoded[-5:] = last[:-1]
        elif padchars == 3:
            decoded[-5:] = last[:-2]
        elif padchars == 4:
            decoded[-5:] = last[:-3]
        elif padchars == 6:
            decoded[-5:] = last[:-4]
        else:
            raise binascii.Error('Incorrect padding')
    return bytes(decoded)



# RFC 3548, Base 16 Alphabet specifies uppercase, but hexlify() returns
# lowercase.  The RFC also recommends against accepting input case
# insensitively.
def b16encode(s):
    """Encode a byte string using Base16.

    s is the byte string to encode.  The encoded byte string is returned.
    """
    if not isinstance(s, bytes_types):
        raise TypeError("expected bytes, not %s" % s.__class__.__name__)
    return binascii.hexlify(s).upper()


def b16decode(s, casefold=False):
    """Decode a Base16 encoded byte string.

    s is the byte string to decode.  Optional casefold is a flag
    specifying whether a lowercase alphabet is acceptable as input.
    For security purposes, the default is False.

    The decoded byte string is returned.  binascii.Error is raised if
    s were incorrectly padded or if there are non-alphabet characters
    present in the string.
    """
    s = _bytes_from_decode_data(s)
    if casefold:
        s = s.upper()
    if re.search(b'[^0-9A-F]', s):
        raise binascii.Error('Non-base16 digit found')
    return binascii.unhexlify(s)



# Legacy interface.  This code could be cleaned up since I don't believe
# binascii has any line length limitations.  It just doesn't seem worth it
# though.  The files should be opened in binary mode.

MAXLINESIZE = 76 # Excluding the CRLF
MAXBINSIZE = (MAXLINESIZE//4)*3

def encode(input, output):
    """Encode a file; input and output are binary files."""
    while True:
        s = input.read(MAXBINSIZE)
        if not s:
            break
        while len(s) < MAXBINSIZE:
            ns = input.read(MAXBINSIZE-len(s))
            if not ns:
                break
            s += ns
        line = binascii.b2a_base64(s)
        output.write(line)


def decode(input, output):
    """Decode a file; input and output are binary files."""
    while True:
        line = input.readline()
        if not line:
            break
        s = binascii.a2b_base64(line)
        output.write(s)


def encodebytes(s):
    """Encode a bytestring into a bytestring containing multiple lines
    of base-64 data."""
    if not isinstance(s, bytes_types):
        raise TypeError("expected bytes, not %s" % s.__class__.__name__)
    pieces = []
    for i in range(0, len(s), MAXBINSIZE):
        chunk = s[i : i + MAXBINSIZE]
        pieces.append(binascii.b2a_base64(chunk))
    return b"".join(pieces)

def encodestring(s):
    """Legacy alias of encodebytes()."""
    import warnings
    warnings.warn("encodestring() is a deprecated alias, use encodebytes()",
                  DeprecationWarning, 2)
    return encodebytes(s)


def decodebytes(s):
    """Decode a bytestring of base-64 data into a bytestring."""
    if not isinstance(s, bytes_types):
        raise TypeError("expected bytes, not %s" % s.__class__.__name__)
    return binascii.a2b_base64(s)

def decodestring(s):
    """Legacy alias of decodebytes()."""
    import warnings
    warnings.warn("decodestring() is a deprecated alias, use decodebytes()",
                  DeprecationWarning, 2)
    return decodebytes(s)


# Usable as a script...
def main():
    """Small main program"""
    import sys, getopt
    try:
        opts, args = getopt.getopt(sys.argv[1:], 'deut')
    except getopt.error as msg:
        sys.stdout = sys.stderr
        print(msg)
        print("""usage: %s [-d|-e|-u|-t] [file|-]
        -d, -u: decode
        -e: encode (default)
        -t: encode and decode string 'Aladdin:open sesame'"""%sys.argv[0])
        sys.exit(2)
    func = encode
    for o, a in opts:
        if o == '-e': func = encode
        if o == '-d': func = decode
        if o == '-u': func = decode
        if o == '-t': test(); return
    if args and args[0] != '-':
        with open(args[0], 'rb') as f:
            func(f, sys.stdout.buffer)
    else:
        func(sys.stdin.buffer, sys.stdout.buffer)


def test():
    s0 = b"Aladdin:open sesame"
    print(repr(s0))
    s1 = encodebytes(s0)
    print(repr(s1))
    s2 = decodebytes(s1)
    print(repr(s2))
    assert s0 == s2


if __name__ == '__main__':
    main()<|MERGE_RESOLUTION|>--- conflicted
+++ resolved
@@ -213,7 +213,6 @@
     s = s.rstrip(b'=')
     padchars = l - len(s)
     # Now decode the full quanta
-<<<<<<< HEAD
     decoded = bytearray()
     b32rev = _b32rev
     for i in range(0, len(s), 8):
@@ -223,23 +222,8 @@
             for c in quanta:
                 acc = (acc << 5) + b32rev[c]
         except KeyError:
-            raise TypeError('Non-base32 digit found')
+            raise binascii.Error('Non-base32 digit found')
         decoded += acc.to_bytes(5, 'big')
-=======
-    parts = []
-    acc = 0
-    shift = 35
-    for c in s:
-        val = _b32rev.get(c)
-        if val is None:
-            raise binascii.Error('Non-base32 digit found')
-        acc += _b32rev[c] << shift
-        shift -= 5
-        if shift < 0:
-            parts.append(binascii.unhexlify(bytes('%010x' % acc, "ascii")))
-            acc = 0
-            shift = 35
->>>>>>> ea2b490f
     # Process the last, partial quanta
     if padchars:
         acc <<= 5 * padchars
