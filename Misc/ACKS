--- conflicted
+++ resolved
@@ -1190,11 +1190,8 @@
 Matias Torchinsky
 Sandro Tosi
 Richard Townsend
-<<<<<<< HEAD
 David Townshend
-=======
 Nathan Trapuzzano
->>>>>>> 30574695
 Laurence Tratt
 Alberto Trevino
 Matthias Troffaes
