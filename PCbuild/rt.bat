<<<<<<< HEAD
@echo off
rem Run Tests.  Run the regression test suite.
rem Usage:  rt [-d] [-O] [-q] [-x64] regrtest_args
rem -d   Run Debug build (python_d.exe).  Else release build.
rem -O   Run python.exe or python_d.exe (see -d) with -O.
rem -q   "quick" -- normally the tests are run twice, the first time
rem      after deleting all the .py[co] files reachable from Lib/.
rem      -q runs the tests just once, and without deleting .py[co] files.
rem -x64 Run the 64-bit build of python (or python_d if -d was specified)
rem      from the 'amd64' dir instead of the 32-bit build in this dir.
rem All leading instances of these switches are shifted off, and
rem whatever remains (up to 9 arguments) is passed to regrtest.py.
rem For example,
rem     rt -O -d -x test_thread
rem runs
rem     python_d -O ../lib/test/regrtest.py -x test_thread
rem twice, and
rem     rt -q -g test_binascii
rem runs
rem     python_d ../lib/test/regrtest.py -g test_binascii
rem to generate the expected-output file for binascii quickly.
rem
rem Confusing:  if you want to pass a comma-separated list, like
rem     -u network,largefile
rem then you have to quote it on the rt line, like
rem     rt -u "network,largefile"

setlocal

set pcbuild=%~dp0
set prefix=%pcbuild%win32\
set suffix=
set qmode=
set dashO=

:CheckOpts
if "%1"=="-O" (set dashO=-O)     & shift & goto CheckOpts
if "%1"=="-q" (set qmode=yes)    & shift & goto CheckOpts
if "%1"=="-d" (set suffix=_d)    & shift & goto CheckOpts
if "%1"=="-x64" (set prefix=%pcbuild%amd64\) & shift & goto CheckOpts

set exe=%prefix%python%suffix%.exe
set cmd="%exe%" %dashO% -Wd -E -bb "%pcbuild%..\lib\test\regrtest.py" %1 %2 %3 %4 %5 %6 %7 %8 %9
if defined qmode goto Qmode

echo Deleting .pyc/.pyo files ...
"%exe%" "%pcbuild%rmpyc.py"

echo on
%cmd%
@echo off

echo About to run again without deleting .pyc/.pyo first:
pause

:Qmode
echo on
%cmd%
=======
@echo off
rem Run Tests.  Run the regression test suite.
rem Usage:  rt [-d] [-O] [-q] [-x64] regrtest_args
rem -d   Run Debug build (python_d.exe).  Else release build.
rem -O   Run python.exe or python_d.exe (see -d) with -O.
rem -q   "quick" -- normally the tests are run twice, the first time
rem      after deleting all the .py[co] files reachable from Lib/.
rem      -q runs the tests just once, and without deleting .py[co] files.
rem -x64 Run the 64-bit build of python (or python_d if -d was specified)
rem      from the 'amd64' dir instead of the 32-bit build in this dir.
rem All leading instances of these switches are shifted off, and
rem whatever remains is passed to regrtest.py.  For example,
rem     rt -O -d -x test_thread
rem runs
rem     python_d -O ../lib/test/regrtest.py -x test_thread
rem twice, and
rem     rt -q -g test_binascii
rem runs
rem     python_d ../lib/test/regrtest.py -g test_binascii
rem to generate the expected-output file for binascii quickly.
rem
rem Confusing:  if you want to pass a comma-separated list, like
rem     -u network,largefile
rem then you have to quote it on the rt line, like
rem     rt -u "network,largefile"

setlocal

set prefix=.\
set suffix=
set qmode=
set dashO=
set tcltk=tcltk

:CheckOpts
if "%1"=="-O" (set dashO=-O)     & shift & goto CheckOpts
if "%1"=="-q" (set qmode=yes)    & shift & goto CheckOpts
if "%1"=="-d" (set suffix=_d)    & shift & goto CheckOpts
if "%1"=="-x64" (set prefix=amd64) & (set tcltk=tcltk64) & shift & goto CheckOpts

PATH %PATH%;%~dp0..\externals\%tcltk%\bin
set exe=%prefix%\python%suffix%
set cmd=%exe% %dashO% -Wd -E -bb ../lib/test/regrtest.py %1 %2 %3 %4 %5 %6 %7 %8 %9
if defined qmode goto Qmode

echo Deleting .pyc/.pyo files ...
%exe% rmpyc.py

echo on
%cmd%
@echo off

echo About to run again without deleting .pyc/.pyo first:
pause

:Qmode
echo on
%cmd%
>>>>>>> 4c9c8481
<|MERGE_RESOLUTION|>--- conflicted
+++ resolved
@@ -1,119 +1,58 @@
-<<<<<<< HEAD
-@echo off
-rem Run Tests.  Run the regression test suite.
-rem Usage:  rt [-d] [-O] [-q] [-x64] regrtest_args
-rem -d   Run Debug build (python_d.exe).  Else release build.
-rem -O   Run python.exe or python_d.exe (see -d) with -O.
-rem -q   "quick" -- normally the tests are run twice, the first time
-rem      after deleting all the .py[co] files reachable from Lib/.
-rem      -q runs the tests just once, and without deleting .py[co] files.
-rem -x64 Run the 64-bit build of python (or python_d if -d was specified)
-rem      from the 'amd64' dir instead of the 32-bit build in this dir.
-rem All leading instances of these switches are shifted off, and
-rem whatever remains (up to 9 arguments) is passed to regrtest.py.
-rem For example,
-rem     rt -O -d -x test_thread
-rem runs
-rem     python_d -O ../lib/test/regrtest.py -x test_thread
-rem twice, and
-rem     rt -q -g test_binascii
-rem runs
-rem     python_d ../lib/test/regrtest.py -g test_binascii
-rem to generate the expected-output file for binascii quickly.
-rem
-rem Confusing:  if you want to pass a comma-separated list, like
-rem     -u network,largefile
-rem then you have to quote it on the rt line, like
-rem     rt -u "network,largefile"
-
-setlocal
-
-set pcbuild=%~dp0
-set prefix=%pcbuild%win32\
-set suffix=
-set qmode=
-set dashO=
-
-:CheckOpts
-if "%1"=="-O" (set dashO=-O)     & shift & goto CheckOpts
-if "%1"=="-q" (set qmode=yes)    & shift & goto CheckOpts
-if "%1"=="-d" (set suffix=_d)    & shift & goto CheckOpts
-if "%1"=="-x64" (set prefix=%pcbuild%amd64\) & shift & goto CheckOpts
-
-set exe=%prefix%python%suffix%.exe
-set cmd="%exe%" %dashO% -Wd -E -bb "%pcbuild%..\lib\test\regrtest.py" %1 %2 %3 %4 %5 %6 %7 %8 %9
-if defined qmode goto Qmode
-
-echo Deleting .pyc/.pyo files ...
-"%exe%" "%pcbuild%rmpyc.py"
-
-echo on
-%cmd%
-@echo off
-
-echo About to run again without deleting .pyc/.pyo first:
-pause
-
-:Qmode
-echo on
-%cmd%
-=======
-@echo off
-rem Run Tests.  Run the regression test suite.
-rem Usage:  rt [-d] [-O] [-q] [-x64] regrtest_args
-rem -d   Run Debug build (python_d.exe).  Else release build.
-rem -O   Run python.exe or python_d.exe (see -d) with -O.
-rem -q   "quick" -- normally the tests are run twice, the first time
-rem      after deleting all the .py[co] files reachable from Lib/.
-rem      -q runs the tests just once, and without deleting .py[co] files.
-rem -x64 Run the 64-bit build of python (or python_d if -d was specified)
-rem      from the 'amd64' dir instead of the 32-bit build in this dir.
-rem All leading instances of these switches are shifted off, and
-rem whatever remains is passed to regrtest.py.  For example,
-rem     rt -O -d -x test_thread
-rem runs
-rem     python_d -O ../lib/test/regrtest.py -x test_thread
-rem twice, and
-rem     rt -q -g test_binascii
-rem runs
-rem     python_d ../lib/test/regrtest.py -g test_binascii
-rem to generate the expected-output file for binascii quickly.
-rem
-rem Confusing:  if you want to pass a comma-separated list, like
-rem     -u network,largefile
-rem then you have to quote it on the rt line, like
-rem     rt -u "network,largefile"
-
-setlocal
-
-set prefix=.\
-set suffix=
-set qmode=
-set dashO=
-set tcltk=tcltk
-
-:CheckOpts
-if "%1"=="-O" (set dashO=-O)     & shift & goto CheckOpts
-if "%1"=="-q" (set qmode=yes)    & shift & goto CheckOpts
-if "%1"=="-d" (set suffix=_d)    & shift & goto CheckOpts
-if "%1"=="-x64" (set prefix=amd64) & (set tcltk=tcltk64) & shift & goto CheckOpts
-
-PATH %PATH%;%~dp0..\externals\%tcltk%\bin
-set exe=%prefix%\python%suffix%
-set cmd=%exe% %dashO% -Wd -E -bb ../lib/test/regrtest.py %1 %2 %3 %4 %5 %6 %7 %8 %9
-if defined qmode goto Qmode
-
-echo Deleting .pyc/.pyo files ...
-%exe% rmpyc.py
-
-echo on
-%cmd%
-@echo off
-
-echo About to run again without deleting .pyc/.pyo first:
-pause
-
-:Qmode
-echo on
-%cmd%
->>>>>>> 4c9c8481
+@echo off
+rem Run Tests.  Run the regression test suite.
+rem Usage:  rt [-d] [-O] [-q] [-x64] regrtest_args
+rem -d   Run Debug build (python_d.exe).  Else release build.
+rem -O   Run python.exe or python_d.exe (see -d) with -O.
+rem -q   "quick" -- normally the tests are run twice, the first time
+rem      after deleting all the .py[co] files reachable from Lib/.
+rem      -q runs the tests just once, and without deleting .py[co] files.
+rem -x64 Run the 64-bit build of python (or python_d if -d was specified)
+rem      from the 'amd64' dir instead of the 32-bit build in this dir.
+rem All leading instances of these switches are shifted off, and
+rem whatever remains (up to 9 arguments) is passed to regrtest.py.
+rem For example,
+rem     rt -O -d -x test_thread
+rem runs
+rem     python_d -O ../lib/test/regrtest.py -x test_thread
+rem twice, and
+rem     rt -q -g test_binascii
+rem runs
+rem     python_d ../lib/test/regrtest.py -g test_binascii
+rem to generate the expected-output file for binascii quickly.
+rem
+rem Confusing:  if you want to pass a comma-separated list, like
+rem     -u network,largefile
+rem then you have to quote it on the rt line, like
+rem     rt -u "network,largefile"
+
+setlocal
+
+set pcbuild=%~dp0
+set prefix=%pcbuild%win32\
+set suffix=
+set qmode=
+set dashO=
+
+:CheckOpts
+if "%1"=="-O" (set dashO=-O)     & shift & goto CheckOpts
+if "%1"=="-q" (set qmode=yes)    & shift & goto CheckOpts
+if "%1"=="-d" (set suffix=_d)    & shift & goto CheckOpts
+if "%1"=="-x64" (set prefix=%pcbuild%amd64\) & shift & goto CheckOpts
+
+set exe=%prefix%python%suffix%.exe
+set cmd="%exe%" %dashO% -Wd -E -bb "%pcbuild%..\lib\test\regrtest.py" %1 %2 %3 %4 %5 %6 %7 %8 %9
+if defined qmode goto Qmode
+
+echo Deleting .pyc/.pyo files ...
+"%exe%" "%pcbuild%rmpyc.py"
+
+echo on
+%cmd%
+@echo off
+
+echo About to run again without deleting .pyc/.pyo first:
+pause
+
+:Qmode
+echo on
+%cmd%